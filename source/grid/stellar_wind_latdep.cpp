--- conflicted
+++ resolved
@@ -174,11 +174,7 @@
 	double Omega  // Omega (v_rot/v_crit)
     )
 {
-<<<<<<< HEAD
   return sin(theta)*pconst.pow_fast(1.0-Omega*sin(theta),c_xi);
-=======
-  return sin(theta)*pconst.pow_fast(1.0-Omega*sin(theta),-1.0);
->>>>>>> ca2050f1
 } 
 
 
