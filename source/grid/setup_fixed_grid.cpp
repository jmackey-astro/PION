--- conflicted
+++ resolved
@@ -1026,12 +1026,8 @@
 
   case 1: // Start From ASCII Parameterfile.
     dataio = new dataio_text(par);
-<<<<<<< HEAD
-    if (!dataio) rep.error("dataio_text initialisation",dataio);
-=======
     if (!dataio)
       rep.error("dataio_text initialisation",dataio);
->>>>>>> 6b409397
     break;
 
 #ifdef FITS
