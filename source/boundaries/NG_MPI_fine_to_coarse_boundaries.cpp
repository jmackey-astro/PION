--- conflicted
+++ resolved
@@ -15,10 +15,7 @@
 #include "tools/mem_manage.h"
 using namespace std;
 
-<<<<<<< HEAD
-=======
 #define TEST_MPI_NG_F2C
->>>>>>> 85af30fa
 // ##################################################################
 // ##################################################################
 
@@ -162,12 +159,8 @@
   // store ID to clear the send later (and delete the MPI temp data)
   NG_F2C_send_list.push_back(id);
 #ifdef TEST_MPI_NG_F2C
-<<<<<<< HEAD
   cout <<"F2C_Send: id=[ "<<id<<" ]  size=";
   cout <<NG_F2C_send_list.size()<<"\n";
-=======
-  cout <<"F2C_Send: id=[ "<<id<<" ]  size="<<NG_F2C_send_list.size()<<"\n";
->>>>>>> 85af30fa
 #endif
   data = mem.myfree(data);
   
@@ -257,11 +250,7 @@
     cout <<"Ncell/2^ndim="<<grid->Ncell()/pow(2,par.ndim)<<"\n";
 #endif
 
-<<<<<<< HEAD
     if (MCMD->get_myrank() == b->NGrecvF2C_ranks[i]) {
-=======
-    if (MCMD->get_myrank() == b->NGrecvF2C_ranks[i].rank) {
->>>>>>> 85af30fa
       // If child is on my grid call serial version that grabs data
       // directly from the child grid, and puts them onto the local
       // grid.
@@ -344,11 +333,7 @@
   // Go through the list of cells for each child (b->NGrecvF2C[i])
   // that is on another MPI process, get the data and update cells.
   //
-<<<<<<< HEAD
   while (count<nchild) {
-=======
-  while (count<nchild {
->>>>>>> 85af30fa
 #ifdef TEST_MPI_NG_F2C
     cout <<"F2C_RECV: child "<<count<<", receiving via MPI...\n";
     cout <<"my rank != child rank, running parallel ";
@@ -372,8 +357,6 @@
     cout <<from_rank<<"\n";
 #endif
     // assign from_rank to a b->NGrecvF2C element!!!
-<<<<<<< HEAD
-=======
     int i=0;
     for (i=0;i<nchild;i++) {
       if (MCMD->get_myrank() == from_rank) {
@@ -384,8 +367,6 @@
 
     }
 
-    // associate data with one of the child grids:
->>>>>>> 85af30fa
     int irecv=-1;
     for (int i=0;i<nchild;i++) {
       if (b->NGrecvF2C_ranks[i] == from_rank) {
@@ -438,28 +419,17 @@
       c = (*c_iter);
 #ifdef TEST_MPI_NG_F2C
       CI.get_dpos(c,pos);
-<<<<<<< HEAD
       rep.printVec("cell pos", pos, par.ndim);
       rep.printVec("recv pos", &(buf[i_el]), par.ndim);
-=======
-#ifdef TEST_MPI_NG_F2C
-      //rep.printVec("cell pos", pos, par.ndim);
-      //rep.printVec("recv pos", &(buf[i_el]), par.ndim);
->>>>>>> 85af30fa
 #endif
       i_el += par.ndim;
       solver->UtoP(&(buf[i_el]),prim,
                    par.EP.MinTemperature,par.gamma);
 #ifdef TEST_MPI_NG_F2C
-<<<<<<< HEAD
       if (fabs(c->Ph[VY])>1.0e6 || fabs(prim[VY])>1.0e6) {
         rep.printVec("cell Prim", c->Ph, par.nvar);
         rep.printVec("recv Prim", prim, par.nvar);
       }
-=======
-      //rep.printVec("cell Prim", c->Ph, par.nvar);
-      //rep.printVec("recv Prim", prim, par.nvar);
->>>>>>> 85af30fa
 #endif
       for (int v=0;v<par.nvar;v++) c->Ph[v] = prim[v];
       if (cstep==maxstep) {
