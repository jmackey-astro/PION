--- conflicted
+++ resolved
@@ -100,11 +100,7 @@
 
 
 #define JM_RELTOL 1.0e-4   ///< relative-error tolerance (actual error can be larger).
-<<<<<<< HEAD
-#define JM_MINNEU 1.0e-12  ///< minimum neutral fraction I care about.
-=======
 #define JM_MINNEU 1.0e-20  ///< minimum neutral fraction i care about.
->>>>>>> 04f20594
 #define JM_MINERG 1.0e-17  ///< Minimum internal energy density I care about.
 
 
