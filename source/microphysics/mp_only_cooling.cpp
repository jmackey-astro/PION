--- conflicted
+++ resolved
@@ -45,24 +45,16 @@
 #define WSS09_CIE_ONLY_COOLING 7
 #define WSS09_CIE_LINE_HEAT_COOL 8
 
-<<<<<<< HEAD
-// ##################################################################
-// ##################################################################
-
-
-
-mp_only_cooling::mp_only_cooling(const int nv,
-				 struct which_physics *ephys
-				 )
-:
-=======
+// ##################################################################
+// ##################################################################
+
+
 mp_only_cooling::mp_only_cooling(
       const int nv,
       struct which_physics *ephys, ///< pointer to extra physics flags.
       struct rad_sources *rsrcs    ///< radiation sources.
       )
 : microphysics_base(ephys,rsrcs),
->>>>>>> c015daa3
   cooling_function_SD93CIE(),
   Hummer94_Hrecomb(),
   nv_prim(nv)
