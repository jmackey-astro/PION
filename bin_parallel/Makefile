# Makefile for the Hydro/MHD Code "pion", parallel version.
# Author: Jonathan Mackey
#
# - 2009.12.18 JM: updated epona libs.
# - 2009.02.03 JM: updated stokes debug compile flags.
# - 2010.04.21 JM: added section for furfur (32GB RAM, 8 cores)
# - 2010.06.24 JM: added section for aibn214 (2GB RAM, 2 cores)
# - 2010.07.28 JM: added section for klaipedaX (64GB RAM, 16 cores)
# - 2010-09-22 JM: Added Riemann_FVS_hydro files.
# - 2010-10-11 JM: Added 'standard' workstation; added stellar_wind_BC file.
# - 2010.10.13 JM: Added MPv9 object file
# - 2010.10.13 JM: moved executables to ../exe/
# - 2010.11.09 JM: Added options for Phalanx at UCL
# - 2010.11.15 JM: Added cell_interface.o file.
# - 2010.12.22 JM: Added new files for solvers.
# - 2010.12.27 JM: added extra source files. Added GLOBAL
#                  variable for list of global header files.
# - 2010.12.28 JM: Added internal-energy integrating solver files.
# - 2011.01.10 JM: Added options for JUROPA at JSC Juelich.
# - 2011.01.17 JM: Added new microphysics stuff
# - 2011.02.17 JM: Added new raytracer_shielding.o object (with path).
# - 2011.03.22 JM: Added Harpreet's module files
# - 2011.04.12 JM: Added Hummer-recomb microphysics file.
# - 2011.04.22 JM: Added new MP interface, with CVODES library support.
#                  Simplified lib-paths.
# - 2011.05.12 JM: updated phalanx library paths
# - 2011.10.24 JM: updated RT and MP (removed shielding file, added MP files).
# - 2011.11.14 JM: Got rid of MAKE_UNAME Stuff (moved to compile_code.sh)
#                  Deleted some old machines from the list of computers.
# - 2011.12.20 JM: Merged code and icgenerator makefiles and moved most of the
#     logic to compile_code.sh.  Re-named to just "Makefile", and removed most
#     of the machine-specific options.
# - 2012.02.08 JM: Added new IC class for Harpreet's module.
# - 2012.02.22 JM/HD: Added section for compile options for dougal at UCL.
# - 2012.02.22 JM/HD: Added section for dougal at UCL compile options.
# - 2012.07.15 JM: some new vpath entries and changed file names.
# - 2012.09.11 JM: Added options for SuperMUC
# - 2013.01.10 JM: Changed name of exe to pion_parallel
# - 2013.01.14 JM: Added section for DIRAC/Complexity (it works now).
# - 2013.01.17 JM: Got rid of readline/ncurses from link line in
#    production version of pion.
# - 2013.02.27 JM: Added extensions for contributed code.
#    Added file_status.o/cpp object file. Added NEW_METALLICITY flag.
# - 2013.08.19 JM: Changed filenames for Harpreet's module.
# - 2014.04.14 JM: Section for Judge at JSC.
# - 2015.01.26-28 JM: Edited for new filenames and code structure.
# - 2016.03.14 JM: renamed .cc files to .cpp
# - 2016.05.04 JM: Added FIONN to list of machines
# - 2016.08.29 JM: removed *Eint solvers.
# - 2017-07-29 JM: updated for latitude-dependent winds.
# - 2017-08-03 JM: updated standard workstation to use system libs.
# - 2018-[07-09] JM: added static mesh-refinement
###

############################
### BASIC INFO AND PATHS ###
############################

SHELL = /bin/sh
.SUFFIXES:
.SUFFIXES: .cc .o
.SUFFIXES: .cpp .o
bindir = ..
SRCDIR=${CURDIR}/../source
VPATH = \
../source:\
../source/ics:\
../source/Riemann_solvers:\
../source/defines:\
../source/microphysics:\
../source/raytracing:\
../source/grid:\
../source/dataIO:\
../source/comms:\
../source/coord_sys:\
../source/equations:\
../source/spatial_solvers:\
../source/sim_control:\
../source/time_integrators:\
../source/contrib:\
../source/tools:\
../source/decomposition:\
../source/NG_grid:\
../source/boundaries


GLOBAL = functionality_flags.h testing_flags.h reporting.h \
         sim_params.h sim_constants.h constants.h rad_src_data.h

#######################
## COMPILATION RULES ##
#######################
.cc.o:
	$(CXX) $(CXXFLAGS) $(INC) -c $<
.cpp.o:
	$(CXX) $(CXXFLAGS) $(INC) -c $<
#######################


######################################################################
# Options for a "standard" workstation.
# Need libsilo-dev libcfitsio-dev libsundials-serial-dev installed
# on debian/ubuntu systems.
######################################################################
ifeq ($(MAKE_UNAME), standard)
  ifeq ($(PION_OPTIMISE), HIGH)
    CXXFLAGS = -O3 -Wno-unused-function
    #CXXFLAGS = -Wall -g -Wno-unused-function
  else
    CXXFLAGS = -Wall -g -Wno-unused-function
  endif

  INC  = -I/usr/include
  INC += -I${SRCDIR}
  LDFLAGS += -lm
  # All libraries are in this path:
  LDFLAGS += -L/usr/lib
  LDFLAGS += -L/usr/lib/x86_64-linux-gnu
  # Libraries for fits, silo
  LDFLAGS += -lcfitsio
  LDFLAGS += -lsiloh5
  # libs for CVODES
  LDFLAGS +=-Wl,--rpath -Wl,/usr/lib -lsundials_cvode -lsundials_nvecserial
endif
################### --- STANDARD WORKSTATION ---######################

<<<<<<< HEAD
######################################################################
# Options for a workstation with locally installed libraries.
######################################################################
ifeq ($(MAKE_UNAME), locallibs)
  ifeq ($(PION_OPTIMISE), HIGH)
    CXXFLAGS = -O3 -Wno-unused-function
    #CXXFLAGS = -Wall -g -Wno-unused-function
  else
    CXXFLAGS = -Wall -g -Wno-unused-function
  endif

  MYLIB = $(CURDIR)/../extra_libraries
  INC  = -I${MYLIB}/include
  INC += -I${SRCDIR}
  LDFLAGS += -L${MYLIB}/lib
  LDFLAGS += -Wl,-rpath,${MYLIB}/lib
  LDFLAGS += -lm
  # All libraries are in this path:
  # Libraries for fits, silo, cvode
  LDFLAGS += -lcfitsio
  LDFLAGS += -lsiloh5
  LDFLAGS += -lsundials_cvode -lsundials_nvecserial
endif
################### --- local libs WORKSTATION ---######################

################### --- KAY at ICHEC.IE ---######################
# Options for kay.ichec.ie
######################################################################
=======
################### --- KAY at ICHEC.IE ---######################
# Options for fionn.ichec.ie
######################################################################
>>>>>>> dd72fc0f
ifeq ($(MAKE_UNAME), KAY)
  ifeq ($(PION_OPTIMISE), HIGH)
    CXXFLAGS = -O3
    #CXXFLAGS = -O2 -g -shared-intel
  else
    CXXFLAGS = -O0 -Wall -g
    # -wd981 -wd383
  endif
  # -wd981 disables a warning about order of evaluation of operands:
  #  see http://software.intel.com/en-us/forums/showthread.php?t=62309
  #  and also http://software.intel.com/en-us/articles/cdiag981/
  # -wd383 also diasables a warning about passing a temporary object to a function.
  #CXXFLAGS += -DMPICH_IGNORE_CXX_SEEK
  #CXXFLAGS += -fp-stack-check -fstack-security-check

  MYLIB = $(CURDIR)/../extra_libraries
  INC  = -I${MYLIB}/include
  INC += -I${SRCDIR}
  LDFLAGS += -Wl,-L${MYLIB}/lib
  LDFLAGS += -lsilo 
  #LDFLAGS += -lcfitsio
  LDFLAGS += -lsundials_cvode -lsundials_nvecserial
  LDFLAGS += -lm

endif
################### --- KAY at ICHEC.IE ---######################


######################## -- JUROPA -- ################################
# Options for the Juelich Supercomputer JUROPA.  Intel Compilers!
######################################################################
ifeq ($(MAKE_UNAME), JUROPA)
  ifeq ($(PION_OPTIMISE), HIGH)
    CXXFLAGS = -O3
  else
    CXXFLAGS = -O0 -Wall -g -wd981 -wd383
  endif
  # -wd981 disables a warning about order of evaluation of operands:
  #  see http://software.intel.com/en-us/forums/showthread.php?t=62309
  #  and also http://software.intel.com/en-us/articles/cdiag981/
  # -wd383 also diasables a warning about passing a temporary object to a function.
  #CXXFLAGS += -DMPICH_IGNORE_CXX_SEEK
  #CXXFLAGS += -fp-stack-check -fstack-security-check

  MYLIB = ../extra_libraries
  INC  = -I${MYLIB}/include
  INC += -I${SRCDIR}
  LDFLAGS  += -L${MYLIB}/lib -lcfitsio -lsilo 
  LDFLAGS += -lsundials_cvode -lsundials_nvecserial
endif
##################### -- JUROPA -- ###################################



######################## -- JUDGE -- ################################
# Options for the Juelich Supercomputer JUDGE.  Intel Compilers!
#####################################################################
ifeq ($(MAKE_UNAME), JUDGE)
  ifeq ($(PION_OPTIMISE), HIGH)
    CXXFLAGS = -O3
  else
    CXXFLAGS = -O0 -Wall -g -wd981 -wd383
  endif
  MYLIB = ../extra_libraries
  INC  = -I${MYLIB}/include
  INC += -I${SRCDIR}
  LDFLAGS  += -L${MYLIB}/lib -lcfitsio -lsilo 
  LDFLAGS += -lsundials_cvode -lsundials_nvecserial
endif
##################### -- JUDGE -- ###################################



######################## -- SuperMUC -- ##############################
# Options for the LRZ Supercomputer SuperMUC.  Intel Compilers!
######################################################################
ifeq ($(MAKE_UNAME), SUPERMUC)
  ifeq ($(PION_OPTIMISE), HIGH)
    CXXFLAGS = -O3
  else
    CXXFLAGS = -O0 -Wall -g -wd981 -wd383
  endif
  # -wd981 disables a warning about order of evaluation of operands:
  #  see http://software.intel.com/en-us/forums/showthread.php?t=62309
  #  and also http://software.intel.com/en-us/articles/cdiag981/
  # -wd383 also diasables a warning about passing a temporary object to a function.
  #CXXFLAGS += -DMPICH_IGNORE_CXX_SEEK
  #CXXFLAGS += -fp-stack-check -fstack-security-check

  MYLIB = $(CURDIR)/../extra_libraries
  INC  = -I${MYLIB}/include
  INC += -I${SRCDIR}
  INC += -I/usr/local/sundials/2.4.0/include
  INC += ${MKL_INC} ${MPI_INC}
  LDFLAGS += -L${MYLIB}/lib -lcfitsio -lsilo 
  LDFLAGS += -L/usr/local/sundials/2.4.0/lib
  LDFLAGS += -lsundials_cvode -lsundials_nvecserial
  LDFLAGS += ${MKL_SHLIB} ${MPI_CXX_LIB}

endif
##################### -- SuperMUC -- #################################




######################################################################
########## OPTIONS FOR PHALANX ICC/ICPC ##############################
######################################################################
ifeq ($(MAKE_UNAME), phalanx)
  # Special include for phalanx mpi libs:
  INC = -I/opt/sgi/mpt/mpt-1.26/include
  LDFLAGS += -lmpi
  ifeq ($(PION_OPTIMISE), HIGH)
    CXXFLAGS = -O3
  else
    CXXFLAGS = -Wall -g
  endif
  MYLIB = ../extra_libraries
  INC = -I${MYLIB}/include
  INC += -I${SRCDIR}
  LDFLAGS += -L${MYLIB}/lib -lcfitsio -lsilo 
  LDFLAGS += -Wl,--rpath -Wl,${MYLIB}/lib -lsundials_cvode -lsundials_nvecserial
  LDFLAGS += -lm
endif
#################### --- PHALANX --- #################################

######################################################################
########## OPTIONS FOR dougal ICC/ICPC ##############################
######################################################################
ifeq ($(MAKE_UNAME), dougal)
  # Special include for dougal mpi libs:
  INC = -I/usr/include/mpich2-x86_64
  LDFLAGS += -L/usr/lib64/mpich2/lib -lmpich -lmpichcxx -lopa  -lpthread   -lrt 
  ifeq ($(PION_OPTIMISE), HIGH)
    CXXFLAGS = -O3
  else
    CXXFLAGS = -Wall -g
  endif
  MYLIB = ../extra_libraries
  INC += -I${MYLIB}/include
  INC += -I${SRCDIR}
  LDFLAGS += -L${MYLIB}/lib -lcfitsio -lsilo 
  LDFLAGS += -Wl,--rpath -Wl,${MYLIB}/lib
  LDFLAGS += -Wl,--rpath -Wl,/usr/lib64/mpich2/lib 
  LDFLAGS += -lsundials_cvode -lsundials_nvecserial
  LDFLAGS += -lm
endif
#################### --- DOUGAL --- #################################

###########################################
# Specific Options for OSX
###########################################
ifeq ($(MAKE_UNAME), OSX)
  ifeq ($(PION_OPTIMISE), HIGH)
    CXXFLAGS = -O3 -Wno-unused-function
    #CXXFLAGS = -Wall -g -Wno-unused-function
  else
    CXXFLAGS = -Wall -g -Wno-unused-function
  endif

  MYLIB = $(CURDIR)/../extra_libraries
  INC  = -I${MYLIB}/include
  INC += -I/opt/local/include
  INC += -I${SRCDIR}
  LDFLAGS += -lm  
  LDFLAGS += -L${MYLIB}/lib
  LDFLAGS += -L/opt/local/lib
  LDFLAGS += -lcfitsio
  LDFLAGS += -lsiloh5 
  LDFLAGS += -lsundials_cvode -lsundials_nvecserial
  #LDFLAGS += -Wl,-no_compact_unwind

endif
#################### --- OS X Darwin --- #############################


######################################################################
#################### -- DIRAC-COMPLEXITY -- ##########################
# Options for the DIRAC-II Supercomputer Complexity. Intel Compilers!
######################################################################
ifeq ($(MAKE_UNAME), DIRAC)
  ifeq ($(PION_OPTIMISE), HIGH)
    CXXFLAGS = -O3
  else
#    CXXFLAGS = -O0 -Wall -g -wd981 -wd383
    CXXFLAGS = -O0 -Wall -g
  endif

  # -wd981 disables a warning about order of evaluation of operands:
  #  see http://software.intel.com/en-us/forums/showthread.php?t=62309
  #  and also http://software.intel.com/en-us/articles/cdiag981/
  # -wd383 also diasables a warning about passing a temporary object to a function.
  CXXFLAGS += -DMPICH_IGNORE_CXX_SEEK
  #CXXFLAGS += -fp-stack-check -fstack-security-check

  MYLIB = ../extra_libraries
  INC  = -I${MYLIB}/include
  INC += -I${SRCDIR}
  LDFLAGS += -L${MYLIB}/lib -lcfitsio -lsilo 
  LDFLAGS += -lsundials_cvode -lsundials_nvecserial
  LDFLAGS += -lm

endif
################## -- DIRAC-COMPLEXITY -- ############################



#####################################################
##### LIST OF OBJECT FILES, DIRECTIVES FOR MAKE #####
#####################################################

CXXFLAGS += $(OPT) $(PION_OPTIONS)

<<<<<<< HEAD
=======
OBJECTS = reporting.o mem_manage.o command_line_interface.o \
        timer.o  interpolate.o \
        constants.o \
        mainMPI.o uniform_grid.o sim_control.o sim_params.o                      \
        MCMD_control.o \
        setup_fixed_grid.o setup_fixed_grid_MPI.o \
        time_integrator.o calc_timestep.o                                      \
	VectorOps.o VectorOps_spherical.o cell_interface.o                     \
	integrator.o cooling.o                \
        microphysics_base.o  \
	dataio.o readparams.o dataio_silo.o \
        dataio_fits.o utility_fits_class.o dataio_fits_MPI.o \
        file_status.o                                                          \
	dataio_silo_MPI.o dataio_silo_utility.o 		\
	sim_control_MPI.o uniform_grid_pllel.o                \
	raytracer_SC_pllel.o raytracer_SC.o                                    \
        raytracer_base.o  \
	comm_mpi.o comm_files.o                                                \
	stellar_wind_BC.o                                                      \
	stellar_wind_angle.o \
	eqns_base.o eqns_hydro_adiabatic.o                                     \
	eqns_mhd_adiabatic.o                           \
	riemann.o findroot.o riemannMHD.o                                      \
	Riemann_FVS_hydro.o                                                    \
	Roe_Hydro_ConservedVar_solver.o Roe_Hydro_PrimitiveVar_solver.o        \
	Roe_MHD_ConservedVar_solver.o                                          \
        HLLD_MHD.o \
	solver_eqn_base.o solver_eqn_hydro_adi.o                               \
	solver_eqn_mhd_adi.o                            \
	mp_only_cooling.o cooling_SD93_cie.o hydrogen_recomb_Hummer94.o        \
        hydrogen_mp.o hydrogen_photoion.o                                      \
        cvode_integrator.o

IC_OBJ = reporting.o mem_manage.o command_line_interface.o \
        timer.o  interpolate.o \
        constants.o \
        icgen.o uniform_grid.o sim_params.o readparams.o \
        MCMD_control.o \
        setup_fixed_grid.o setup_fixed_grid_MPI.o \
	raytracer_SC_pllel.o raytracer_SC.o                                    \
        raytracer_base.o  \
	dataio.o dataio_silo.o get_sim_info.o inside_sphere.o \
        file_status.o                                                          \
	integrator.o cooling.o \
        microphysics_base.o  \
	shock_tube.o radiative_shock.o blast_wave.o \
	photoevaporating_clump.o basic_tests.o jet.o \
	photoevaporating_random_clumps.o shock_cloud.o \
	uniform_grid_pllel.o dataio_silo_MPI.o \
        dataio_fits.o dataio_fits_MPI.o \
	VectorOps.o VectorOps_spherical.o  cell_interface.o \
	comm_mpi.o comm_files.o photoevaporating_multiclumps.o \
	utility_fits_class.o eqns_base.o eqns_hydro_adiabatic.o \
	eqns_mhd_adiabatic.o laser_ablation.o \
	stellar_wind_BC.o \
	stellar_wind_angle.o \
        spherical_clump.o \
        mp_only_cooling.o cooling_SD93_cie.o hydrogen_recomb_Hummer94.o \
        hydrogen_mp.o hydrogen_photoion.o \
        cvode_integrator.o

# NEW chemistry classes.
  OBJECTS += MPv3.o MPv5.o MPv6.o MPv7.o
  IC_OBJ  += MPv3.o MPv5.o MPv6.o MPv7.o
>>>>>>> dd72fc0f

OBJ_CHEM=integrator.o cvode_integrator.o cooling.o cooling_SD93_cie.o \
 hydrogen_mp.o hydrogen_photoion.o hydrogen_recomb_Hummer94.o \
 microphysics_base.o mp_only_cooling.o \
 MPv3.o MPv5.o MPv6.o MPv7.o MPv10.o photo_xsections.o

ifneq (,$(findstring LEGACY_CODE,$(PION_OPTIONS)))
  OBJ_CHEM +=  MPv0.o MPv1.o MPv2.o MPv4.o MPv8.o
endif

ifneq (,$(findstring HARPREETS_CODE_EXT,$(PION_OPTIONS)))
  OBJ_CHEM +=  MPv9.o HD_MetalFree_integrator.o HD_MetalFree_equations.o
endif

ifneq (,$(findstring CODE_EXT_HHE,$(PION_OPTIONS)))
  OBJ_CHEM += HHe_photoion.o mpv9_HHe.o
endif

OBJ_GEN = reporting.o mem_manage.o command_line_interface.o \
          timer.o interpolate.o constants.o sim_params.o \
          comm_mpi.o comm_files.o

OBJ_IO =  parameter_defs.o file_status.o readparams.o \
          dataio_silo.o dataio_fits.o utility_fits_class.o \
          dataio_base.o dataio_text.o dataio_fits_MPI.o \
          dataio_silo_MPI.o dataio_silo_utility.o

OBJ_GRID =  cell_interface.o uniform_grid.o setup_fixed_grid.o \
            stellar_wind_BC.o stellar_wind_angle.o MCMD_control.o \
            raytracer_SC.o setup_fixed_grid_MPI.o \
            uniform_grid_pllel.o raytracer_SC_pllel.o

OBJ_EQNS =  eqns_base.o eqns_hydro_adiabatic.o eqns_mhd_adiabatic.o 

OBJ_SOLVE = riemannMHD.o HLLD_MHD.o Roe_MHD_ConservedVar_solver.o \
            riemann.o findroot.o Riemann_FVS_hydro.o \
            Roe_Hydro_ConservedVar_solver.o Roe_Hydro_PrimitiveVar_solver.o \
            solver_eqn_base.o solver_eqn_hydro_adi.o solver_eqn_mhd_adi.o

OBJ_CRD = VectorOps.o VectorOps_spherical.o 

OBJ_ICS = shock_tube.o radiative_shock.o blast_wave.o basic_tests.o \
          shock_cloud.o jet.o laser_ablation.o spherical_clump.o \
          photoevaporating_clump.o photoevaporating_random_clumps.o \
          photoevaporating_multiclumps.o inside_sphere.o \
          icgen_base.o

OBJ_BCS = assign_update_bcs.o periodic_boundaries.o \
          outflow_boundaries.o inflow_boundaries.o \
          reflecting_boundaries.o oneway_out_boundaries.o \
          fixed_boundaries.o jet_boundaries.o \
          jetreflect_boundaries.o double_Mach_ref_boundaries.o \
          stellar_wind_boundaries.o MCMD_boundaries.o \
          periodic_boundaries_MPI.o assign_update_bcs_MPI.o \
          RT_MPI_boundaries.o

OBJ_NG_BCS = assign_update_bcs_NG_MPI.o   assign_update_bcs_NG.o   \
          NG_coarse_to_fine_boundaries.o \
          NG_fine_to_coarse_boundaries.o \
          NG_MPI_coarse_to_fine_boundaries.o \
          NG_MPI_fine_to_coarse_boundaries.o \


ifneq (,$(findstring CODE_EXT_SBII,$(PION_OPTIONS)))
  OBJ_ICS += StarBench_test.o
endif

ifneq (,$(findstring BBTURBULENCE_CODE_EXT,$(PION_OPTIONS)))
  OBJ_ICS += read_BBurkhart_data.o
endif

ifneq (,$(findstring HARPREETS_CODE_EXT,$(PION_OPTIONS)))
  OBJ_ICS += HD_2D_ShockCloud.o  # HD_3D_ShockCloud.o
endif

OBJ_SIM = sim_control.o sim_control_MPI.o time_integrator.o \
  calc_timestep.o sim_init.o

OBJ_NG_SIM = sim_control_NG.o sim_control_NG_MPI.o \
  setup_grid_NG_MPI.o setup_NG_grid.o
  
OBJ_NG_ICS = setup_grid_NG_MPI.o setup_NG_grid.o

OBJECTS_PION = mainMPI.o $(OBJ_SIM) $(OBJ_CHEM) $(OBJ_GEN) \
  $(OBJ_IO) $(OBJ_GRID) $(OBJ_EQNS) $(OBJ_SOLVE) $(OBJ_CRD) \
  $(OBJ_BCS)

OBJECTS_ICGEN = icgen_parallel.o get_sim_info.o $(OBJ_GEN) \
  $(OBJ_GRID) $(OBJ_IO) $(OBJ_CHEM) $(OBJ_ICS) $(OBJ_EQNS) \
  $(OBJ_CRD) $(OBJ_BCS) $(OBJ_SOLVE)

OBJECTS_NG_PION = main_NG_MPI.o $(OBJ_NG_SIM) $(OBJ_SIM) \
  $(OBJ_CHEM) $(OBJ_GEN) $(OBJ_IO) $(OBJ_GRID) $(OBJ_EQNS) \
  $(OBJ_SOLVE) $(OBJ_CRD) $(OBJ_BCS) $(OBJ_NG_BCS)

OBJECTS_NG_ICGEN = icgen_NG_MPI.o get_sim_info.o $(OBJ_GEN) \
  $(OBJ_GRID) $(OBJ_IO) $(OBJ_CHEM) $(OBJ_ICS) $(OBJ_EQNS) \
  $(OBJ_CRD) $(OBJ_NG_ICS) $(OBJ_SOLVE) $(OBJ_BCS) $(OBJ_NG_BCS)


#####################################################
##### END OF LIST OF OBJECT FILES               #####
#####################################################


##########################
### -- EXECTUTABLES -- ###
##########################
all: ${bindir}/pion_parallel ${bindir}/icgen_parallel
uni: ${bindir}/pion_parallel ${bindir}/icgen_parallel
NG:  ${bindir}/pion_NG_parallel ${bindir}/icgen_NG_parallel

${bindir}/pion_parallel: $(OBJECTS_PION)
	$(CXX) $(CXXFLAGS) $(INC) $(OBJECTS_PION) -o ${bindir}/pion_parallel $(LDFLAGS)

${bindir}/icgen_parallel: $(OBJECTS_ICGEN)
	$(CXX) $(CXXFLAGS) $(INC) $(OBJECTS_ICGEN) -o ${bindir}/icgen_parallel $(LDFLAGS)

${bindir}/pion_NG_parallel : $(OBJECTS_NG_PION)
	$(CXX) $(CXXFLAGS) $(INC) $(OBJECTS_NG_PION) -o ${bindir}/pion_NG_parallel $(LDFLAGS)

${bindir}/icgen_NG_parallel: $(OBJECTS_NG_ICGEN)
	$(CXX) $(CXXFLAGS) $(INC) $(OBJECTS_NG_ICGEN) -o ${bindir}/icgen_NG_parallel $(LDFLAGS)

clean:
	rm -f *.o ${bindir}/pion_parallel ${bindir}/icgen_parallel


####################################
### DEPENDENCIES OF SOURCE FILES ###
####################################
reporting.o:   tools/reporting.cpp ${GLOBAL}
mem_manage.o:  tools/mem_manage.cpp ${GLOBAL}
command_line_interface.o:  tools/command_line_interface.cpp ${GLOBAL}
timer.o: tools/timer.cpp tools/timer.h ${GLOBAL}
interpolate.o: tools/interpolate.cpp tools/interpolate.h ${GLOBAL}
constants.o: constants.cpp ${GLOBAL}
sim_params.o: sim_params.cpp ${GLOBAL}

main_NG_MPI.o: main_NG_MPI.cpp sim_control.h ${GLOBAL} comms.h
mainMPI.o: mainMPI.cpp sim_control.h ${GLOBAL} comms.h


icgen_NG_MPI.o: icgen_NG_MPI.cpp icgen.h get_sim_info.h \
  icgen_base.h grid_base_class.h \
  uniform_grid.h ${GLOBAL} microphysics_base.h dataio_base.h \
  dataio_silo.h dataio_fits.h setup_fixed_grid.h raytracer_base.h


#####################
# GRID CLASSES      #
#####################

cell_interface.o: cell_interface.cpp cell_interface.h ${GLOBAL}

uniform_grid.o: uniform_grid.cpp uniform_grid.h grid_base_class.h ${GLOBAL} \
    stellar_wind_angle.h stellar_wind_BC.h \
    VectorOps.h VectorOps_spherical.h

VectorOps.o:           VectorOps.cpp VectorOps.h ${GLOBAL} uniform_grid.h grid_base_class.h
VectorOps_spherical.o: VectorOps_spherical.cpp VectorOps_spherical.h VectorOps.h \
		       ${GLOBAL} uniform_grid.h grid_base_class.h

MCMD_control.o: MCMD_control.cpp MCMD_control.h ${GLOBAL}

setup_fixed_grid.o: setup_fixed_grid.cpp setup_fixed_grid.h ${GLOBAL} \
    grid_base_class.h uniform_grid.h assign_update_bcs.h

setup_NG_grid.o: setup_NG_grid.cpp setup_NG_grid.h \
  setup_fixed_grid.h ${GLOBAL} grid_base_class.h uniform_grid.h \
  assign_update_bcs.h assign_update_bcs_NG.h NG_coarse_to_fine_boundaries.h \
  NG_fine_to_coarse_boundaries.h 

raytracer_SC.o: raytracer_SC.cpp raytracer_SC.h ${GLOBAL} \
    uniform_grid.h raytracer_base.h

raytracer_SC_pllel.o : raytracer_SC_pllel.cpp raytracer_SC.h \
    ${GLOBAL} uniform_grid.h comms.h raytracer_base.h

setup_fixed_grid_MPI.o: setup_fixed_grid_MPI.cpp setup_fixed_grid_MPI.h \
  setup_fixed_grid.h ${GLOBAL} uniform_grid_pllel.h \
  grid_base_class.h uniform_grid.h assign_update_bcs.h \
  periodic_boundaries_MPI.h assign_update_bcs_MPI.h \
  RT_MPI_boundaries.h VectorOps.h solver_eqn_base.h  eqns_base.h \
  solver_eqn_hydro_adi.h solver_eqn_hydro_adi.cpp

setup_grid_NG_MPI.o: setup_grid_NG_MPI.cpp setup_grid_NG_MPI.h \
  setup_fixed_grid_MPI.h setup_fixed_grid.h setup_NG_grid.h \
  ${GLOBAL} uniform_grid_pllel.h \
  grid_base_class.h uniform_grid.h assign_update_bcs.h \
  periodic_boundaries_MPI.h assign_update_bcs_MPI.h \
  RT_MPI_boundaries.h VectorOps.h solver_eqn_base.h  eqns_base.h \
  solver_eqn_hydro_adi.h solver_eqn_hydro_adi.cpp \
  assign_update_bcs_NG_MPI.h assign_update_bcs_MPI.h \
  assign_update_bcs_NG.h NG_coarse_to_fine_boundaries.h \
  NG_MPI_fine_to_coarse_boundaries.h \
  NG_MPI_coarse_to_fine_boundaries.h \
  NG_fine_to_coarse_boundaries.h periodic_boundaries_MPI.h \
  MCMD_boundaries.h boundaries.h \
  grid_base_class.h solver_eqn_base.h MCMD_control.h

uniform_grid_pllel.o: uniform_grid_pllel.cpp uniform_grid_pllel.h \
    uniform_grid.h ${GLOBAL} \
    comms.h stellar_wind_angle.h stellar_wind_BC.h \
    VectorOps.h VectorOps_spherical.h

#####################
# BOUNDARY CLASSES  #
#####################

periodic_boundaries.o: periodic_boundaries.cpp periodic_boundaries.h\
  boundaries.h ${GLOBAL} grid_base_class.h

outflow_boundaries.o: outflow_boundaries.cpp outflow_boundaries.h \
  boundaries.h ${GLOBAL} grid_base_class.h

oneway_out_boundaries.o: oneway_out_boundaries.cpp \
  oneway_out_boundaries.h \
  boundaries.h ${GLOBAL} grid_base_class.h outflow_boundaries.h

inflow_boundaries.o: inflow_boundaries.cpp inflow_boundaries.h \
  boundaries.h ${GLOBAL} grid_base_class.h

reflecting_boundaries.o: reflecting_boundaries.cpp \
  reflecting_boundaries.h \
  boundaries.h ${GLOBAL} grid_base_class.h

fixed_boundaries.o: fixed_boundaries.cpp fixed_boundaries.h \
  boundaries.h ${GLOBAL} grid_base_class.h

jet_boundaries.o: jet_boundaries.cpp jet_boundaries.h \
  boundaries.h ${GLOBAL} grid_base_class.h

jetreflect_boundaries.o: jetreflect_boundaries.cpp \
  jetreflect_boundaries.h \
  boundaries.h ${GLOBAL} grid_base_class.h

double_Mach_ref_boundaries.o: double_Mach_ref_boundaries.cpp \
  double_Mach_ref_boundaries.h boundaries.h ${GLOBAL} \
  grid_base_class.h

stellar_wind_boundaries.o: stellar_wind_boundaries.cpp \
  stellar_wind_boundaries.h boundaries.h ${GLOBAL} \
  grid_base_class.h stellar_wind_BC.h

stellar_wind_angle.o: stellar_wind_angle.cpp stellar_wind_angle.h \
  ${GLOBAL} cell_interface.h grid_base_class.h 

stellar_wind_BC.o: stellar_wind_BC.cpp stellar_wind_BC.h \
  ${GLOBAL} cell_interface.h grid_base_class.h

assign_update_bcs.o: assign_update_bcs.cpp assign_update_bcs.h \
  periodic_boundaries.h outflow_boundaries.h \
  oneway_out_boundaries.h inflow_boundaries.h \
  reflecting_boundaries.h \
  boundaries.h ${GLOBAL} grid_base_class.h

assign_update_bcs_NG.o: assign_update_bcs_NG.cpp \
  assign_update_bcs_NG.h NG_coarse_to_fine_boundaries.h \
  NG_fine_to_coarse_boundaries.h boundaries.h ${GLOBAL} \
  grid_base_class.h solver_eqn_base.h

NG_coarse_to_fine_boundaries.o: NG_coarse_to_fine_boundaries.h \
  NG_coarse_to_fine_boundaries.cpp solver_eqn_base.h \
  boundaries.h ${GLOBAL} grid_base_class.h

NG_fine_to_coarse_boundaries.o: NG_fine_to_coarse_boundaries.h \
  NG_fine_to_coarse_boundaries.cpp solver_eqn_base.h \
  boundaries.h ${GLOBAL} grid_base_class.h

NG_MPI_coarse_to_fine_boundaries.o: \
  NG_MPI_coarse_to_fine_boundaries.h NG_coarse_to_fine_boundaries.h \
  NG_MPI_coarse_to_fine_boundaries.cpp solver_eqn_base.h \
  boundaries.h ${GLOBAL} grid_base_class.h

NG_MPI_fine_to_coarse_boundaries.o: \
  NG_MPI_fine_to_coarse_boundaries.h NG_fine_to_coarse_boundaries.h \
  NG_MPI_fine_to_coarse_boundaries.cpp solver_eqn_base.h \
  boundaries.h ${GLOBAL} grid_base_class.h

assign_update_bcs_MPI.o: assign_update_bcs_MPI.cpp \
  assign_update_bcs_MPI.h periodic_boundaries_MPI.h \
  MCMD_boundaries.h boundaries.h ${GLOBAL} \
  grid_base_class.h solver_eqn_base.h MCMD_control.h 

assign_update_bcs_NG_MPI.o: assign_update_bcs_NG_MPI.cpp \
  assign_update_bcs_NG_MPI.h assign_update_bcs_MPI.h \
  assign_update_bcs_NG.h NG_coarse_to_fine_boundaries.h \
  NG_MPI_fine_to_coarse_boundaries.h \
  NG_MPI_coarse_to_fine_boundaries.h \
  NG_fine_to_coarse_boundaries.h periodic_boundaries_MPI.h \
  MCMD_boundaries.h boundaries.h ${GLOBAL} \
  grid_base_class.h solver_eqn_base.h MCMD_control.h 

periodic_boundaries_MPI.o: periodic_boundaries_MPI.cpp \
  periodic_boundaries_MPI.h boundaries.h ${GLOBAL} \
  grid_base_class.h MCMD_control.h MCMD_boundaries.h

MCMD_boundaries.o: MCMD_boundaries.cpp \
  MCMD_boundaries.h boundaries.h ${GLOBAL} \
  grid_base_class.h MCMD_control.h

RT_MPI_boundaries.o: RT_MPI_boundaries.cpp RT_MPI_boundaries.h \
  boundaries.h ${GLOBAL} \
  grid_base_class.h MCMD_control.h
  
#####################
# CONTROL CLASSES   #
#####################

sim_control.o:  sim_control.cpp sim_control.h ${GLOBAL} solver_eqn_base.h \
  setup_fixed_grid.h  calc_timestep.h assign_update_bcs.h \
  parameter_defs.h dataio_silo.h dataio_fits.h microphysics_base.h \
  sim_init.h setup_fixed_grid.h grid_base_class.h assign_update_bcs.h \
  VectorOps.h

sim_init.o: sim_init.h sim_init.cpp ${GLOBAL} setup_fixed_grid.h \
 microphysics_base.h solver_eqn_base.h raytracer_SC.h ${GLOBAL} \
 grid_base_class.h assign_update_bcs.h 

sim_init_NG.o: sim_init_NG.h sim_init_NG.cpp sim_init.h \
 ${GLOBAL} setup_NG_grid.h setup_fixed_grid.h grid_base_class.h \
 microphysics_base.h solver_eqn_base.h raytracer_SC.h \
 assign_update_bcs_NG.h

time_integrator.o: time_integrator.cpp time_integrator.h sim_control.h \
 setup_fixed_grid.h calc_timestep.h assign_update_bcs.h grid_base_class.h \
 microphysics_base.h solver_eqn_base.h raytracer_SC.h ${GLOBAL} \
 assign_update_bcs.h

calc_timestep.o: calc_timestep.cpp calc_timestep.h \
 setup_fixed_grid.h microphysics_base.h grid_base_class.h \
 solver_eqn_base.h raytracer_SC.h ${GLOBAL} \
 assign_update_bcs.h

sim_control_NG.o : sim_control_NG.cpp sim_control_NG.h \
  sim_control.h calc_timestep.h setup_fixed_grid.h ${GLOBAL} \
  solver_eqn_base.h grid_base_class.h VectorOps.h \
  assign_update_bcs.h assign_update_bcs_NG.h NG_coarse_to_fine_boundaries.h \
  NG_fine_to_coarse_boundaries.h 

sim_control_MPI.o: sim_control_MPI.cpp sim_control_MPI.h \
  sim_control.h MCMD_control.h ${GLOBAL} comms.h \
  periodic_boundaries_MPI.h assign_update_bcs_MPI.h \
  RT_MPI_boundaries.h setup_fixed_grid.h setup_fixed_grid_MPI.h \
  VectorOps.h

sim_control_NG_MPI.o: sim_control_NG_MPI.cpp sim_control_NG_MPI.h \
  sim_control_MPI.h sim_control_NG.h \
  sim_control.h MCMD_control.h ${GLOBAL} comms.h \
  periodic_boundaries_MPI.h assign_update_bcs_MPI.h \
  RT_MPI_boundaries.h setup_fixed_grid.h setup_fixed_grid_MPI.h \
  VectorOps.h  assign_update_bcs.h assign_update_bcs_NG.h \
  NG_coarse_to_fine_boundaries.h assign_update_bcs_NG_MPI.h \
  NG_fine_to_coarse_boundaries.h NG_MPI_coarse_to_fine_boundaries.h \
  NG_MPI_fine_to_coarse_boundaries.h 


#####################
# EQUATIONS CLASSES #
#####################

eqns_base.o: eqns_base.cpp eqns_base.h ${GLOBAL}

eqns_hydro_adiabatic.o: eqns_hydro_adiabatic.cpp eqns_hydro_adiabatic.h \
 eqns_base.h ${GLOBAL}

eqns_mhd_adiabatic.o: eqns_mhd_adiabatic.cpp eqns_mhd_adiabatic.h \
 eqns_base.h ${GLOBAL}

###################
# RIEMANN SOLVERS #
###################

riemann.o: riemann.cpp riemann.h findroot.h ${GLOBAL} \
 eqns_hydro_adiabatic.h  eqns_base.h

findroot.o: findroot.cpp findroot.h ${GLOBAL}

Riemann_FVS_hydro.o: Riemann_FVS_hydro.cpp Riemann_FVS_hydro.h \
 ${GLOBAL} eqns_hydro_adiabatic.h eqns_base.h

Roe_Hydro_ConservedVar_solver.o: Roe_Hydro_ConservedVar_solver.cpp \
 Roe_Hydro_ConservedVar_solver.h \
 ${GLOBAL} eqns_hydro_adiabatic.h eqns_base.h

Roe_Hydro_PrimitiveVar_solver.o: Roe_Hydro_PrimitiveVar_solver.cpp \
   Roe_Hydro_PrimitiveVar_solver.h \
   ${GLOBAL} eqns_hydro_adiabatic.h eqns_base.h

riemannMHD.o: riemannMHD.cpp riemannMHD.h ${GLOBAL} \
 eqns_mhd_adiabatic.h eqns_base.h 

Roe_MHD_ConservedVar_solver.o : Roe_MHD_ConservedVar_solver.cpp \
   Roe_MHD_ConservedVar_solver.h riemannMHD.h \
   ${GLOBAL} eqns_mhd_adiabatic.h eqns_base.h

HLLD_MHD.o : HLLD_MHD.cpp HLLD_MHD.h  \
   ${GLOBAL} eqns_mhd_adiabatic.h eqns_base.h

###########
# SOLVERS #
###########

solver_eqn_base.o: VectorOps.h solver_eqn_base.h  \
 eqns_base.h ${GLOBAL} cell_interface.h

solver_eqn_hydro_adi.o:	VectorOps.h VectorOps_spherical.h \
   solver_eqn_base.h  eqns_base.h ${GLOBAL} cell_interface.h \
   solver_eqn_hydro_adi.h   eqns_hydro_adiabatic.h \
   solver_eqn_hydro_adi.cpp grid_base_class.h

solver_eqn_mhd_adi.o: VectorOps.h grid_base_class.h \
   solver_eqn_base.h  eqns_base.h ${GLOBAL} cell_interface.h \
   solver_eqn_mhd_adi.h   eqns_mhd_adiabatic.h \
   solver_eqn_mhd_adi.cpp

######################
# MICROPHYSICS STUFF #
######################
microphysics_base.o: microphysics_base.cpp microphysics_base.h ${GLOBAL}

integrator.o: integrator.cpp integrator.h ${GLOBAL}
cooling.o:    cooling.cpp cooling.h ${GLOBAL}

cooling_SD93_cie.o: cooling_SD93_cie.cpp cooling_SD93_cie.h ${GLOBAL}

hydrogen_recomb_Hummer94.o: hydrogen_recomb_Hummer94.h hydrogen_recomb_Hummer94.cpp \
    ${GLOBAL}

mp_only_cooling.o: mp_only_cooling.cpp mp_only_cooling.h ${GLOBAL} \
   cooling_SD93_cie.h microphysics_base.h hydrogen_recomb_Hummer94.h

MPv1.o:	MPv1.cpp MPv1.h microphysics_base.h \
   ${GLOBAL} cooling.h integrator.h
MPv0.o: MPv0.cpp MPv1.h \
   microphysics_base.h ${GLOBAL} cooling.h integrator.h
MPv9.o: MPv9.cpp MPv9.h \
   microphysics_base.h ${GLOBAL} integrator.h

hydrogen_mp.o: hydrogen_mp.cpp hydrogen_mp.h ${GLOBAL} hydrogen_recomb_Hummer94.h \
  hydrogen_photoion.h 

hydrogen_photoion.o: hydrogen_photoion.cpp hydrogen_photoion.h ${GLOBAL}

MPv2.o: MPv2.cpp MPv2.h ${GLOBAL} hydrogen_mp.h \
  hydrogen_recomb_Hummer94.h hydrogen_photoion.h cooling_SD93_cie.h \
  microphysics_base.h

cvode_integrator.o: cvode_integrator.cpp cvode_integrator.h ${GLOBAL}

photo_xsections.o: photo_xsections.cpp photo_xsections.h

MPv3.o: MPv3.cpp MPv3.h ${GLOBAL} hydrogen_mp.h \
  hydrogen_recomb_Hummer94.h hydrogen_photoion.h cooling_SD93_cie.h \
  microphysics_base.h 

MPv10.o: MPv10.cpp MPv10.h ${GLOBAL} hydrogen_mp.h \
  hydrogen_recomb_Hummer94.h hydrogen_photoion.h cooling_SD93_cie.h \
  microphysics_base.h \
  photo_xsections.h

MPv4.o: MPv4.cpp MPv4.h MPv3.h \
  ${GLOBAL} hydrogen_mp.h hydrogen_recomb_Hummer94.h hydrogen_photoion.h \
  cooling_SD93_cie.h microphysics_base.h

MPv5.o: MPv5.cpp MPv5.h \
  MPv3.h microphysics_base.h ${GLOBAL}

MPv6.o: MPv6.cpp MPv6.h \
  MPv3.h microphysics_base.h ${GLOBAL}

MPv7.o: MPv7.cpp MPv7.h \
  MPv3.h microphysics_base.h ${GLOBAL}

MPv8.o: MPv8.cpp \
  MPv8.h MPv3.h microphysics_base.h ${GLOBAL}

HHe_photoion.o: HHe_photoion.cpp HHe_photoion.h ${GLOBAL}
mpv9_HHe.o: mpv9_HHe.cpp mpv9_HHe.h microphysics_base.h \
  HHe_photoion.h cvode_integrator.h ${GLOBAL}

########################
# Data I/O
########################
file_status.o: file_status.cpp file_status.h ${GLOBAL}

parameter_defs.o:  parameter_defs.cpp parameter_defs.h ${GLOBAL} \
    solver_eqn_base.h readparams.h \
    stellar_wind_angle.h stellar_wind_BC.h cell_interface.h

dataio_base.o:  dataio_base.cpp dataio_base.h parameter_defs.h \
    ${GLOBAL} solver_eqn_base.h

dataio_text.o:  dataio_text.cpp dataio_text.h parameter_defs.h \
    ${GLOBAL} solver_eqn_base.h grid_base_class.h dataio_base.h


dataio_silo.o:  dataio_silo.cpp dataio_silo.h ${GLOBAL} \
    parameter_defs.h  grid_base_class.h dataio_base.h \
    solver_eqn_base.h file_status.h

dataio_fits.o:  dataio_fits.cpp dataio_fits.h ${GLOBAL} \
    solver_eqn_base.h solver_eqn_hydro_adi.h  \
    parameter_defs.h  grid_base_class.h \
    file_status.h dataio_base.h

dataio_fits_MPI.o:  dataio_fits_MPI.cpp dataio_fits_MPI.h \
    dataio_fits.h ${GLOBAL} dataio_base.h \
    solver_eqn_base.h solver_eqn_hydro_adi.h  \
    parameter_defs.h  grid_base_class.h \
    file_status.h uniform_grid_pllel.h

readparams.o:	readparams.cpp readparams.h ${GLOBAL}

dataio_silo_MPI.o:    dataio_silo_MPI.cpp dataio_silo.h dataio_base.h \
    parameter_defs.h  grid_base_class.h solver_eqn_base.h \
    ${GLOBAL} comms.h file_status.h uniform_grid_pllel.h

dataio_silo_utility.o:    dataio_silo_utility.cpp dataio_silo_utility.h \
    dataio_silo.h dataio_base.h solver_eqn_base.h \
    parameter_defs.h  grid_base_class.h \
    ${GLOBAL} comms.h file_status.h uniform_grid_pllel.h

utility_fits_class.o: utility_fits_class.cpp dataio_fits.h dataio_base.h \
    parameter_defs.h  grid_base_class.h \
    ${GLOBAL} file_status.h uniform_grid_pllel.h


#######################
## MPI/files comms classes
########################
comm_mpi.o: comm_mpi.cpp comm_mpi.h comms.h ${GLOBAL}
comm_files.o: comm_files.cpp comm_files.h comms.h ${GLOBAL}


##############################
##### IC GENERATOR FILES #####
##############################

icgen_parallel.o: icgen_parallel.cpp icgen_base.h icgen.h \
  ${GLOBAL} get_sim_info.h dataio_base.h \
  setup_fixed_grid_MPI.h setup_fixed_grid.h \
  uniform_grid_pllel.h grid_base_class.h uniform_grid.h


icgen_base.o: icgen_base.cpp icgen_base.h ${GLOBAL}

get_sim_info.o: get_sim_info.h get_sim_info.cpp ${GLOBAL} readparams.h stellar_wind_BC.h

inside_sphere.o: inside_sphere.cpp inside_sphere.h ${GLOBAL}

########################

shock_tube.o: shock_tube.cpp icgen_base.h icgen.h ${GLOBAL}

radiative_shock.o: radiative_shock.cpp icgen_base.h icgen.h ${GLOBAL}

blast_wave.o:      blast_wave.cpp icgen_base.h icgen.h ${GLOBAL} inside_sphere.h

photoevaporating_clump.o:  photoevaporating_clump.cpp icgen_base.h icgen.h ${GLOBAL} inside_sphere.h

basic_tests.o: basic_tests.cpp icgen_base.h icgen.h ${GLOBAL}

photoevaporating_random_clumps.o: photoevaporating_random_clumps.cpp icgen_base.h icgen.h ${GLOBAL}

shock_cloud.o: shock_cloud.cpp icgen_base.h icgen.h ${GLOBAL} inside_sphere.h

photoevaporating_multiclumps.o: photoevaporating_multiclumps.cpp icgen_base.h icgen.h ${GLOBAL}

laser_ablation.o:   laser_ablation.cpp icgen_base.h icgen.h ${GLOBAL}

jet.o:		    jet.cpp icgen_base.h icgen.h ${GLOBAL}

spherical_clump.o: spherical_clump.cpp icgen_base.h icgen.h ${GLOBAL}

StarBench_test.o: StarBench_test.cpp icgen_base.h icgen.h ${GLOBAL}

#######################

###############################################
## Contributed and/or project-specific code. ##
###############################################
read_BBurkhart_data.o:  read_BBurkhart_data.cpp icgen_base.h icgen.h ${GLOBAL} dataio_fits.h dataio_base.h

HD_2D_ShockCloud.o:     HD_2D_ShockCloud.cpp icgen.h ${GLOBAL}
HD_3D_ShockCloud.o:     HD_3D_ShockCloud.cpp icgen.h ${GLOBAL}
HD_MetalFree_equations.o:  HD_MetalFree_equations.cpp HD_MetalFree.h ${GLOBAL}
HD_MetalFree_integrator.o: HD_MetalFree_integrator.cpp HD_MetalFree.h ${GLOBAL}

###############################################
###############################################
<|MERGE_RESOLUTION|>--- conflicted
+++ resolved
@@ -124,7 +124,6 @@
 endif
 ################### --- STANDARD WORKSTATION ---######################
 
-<<<<<<< HEAD
 ######################################################################
 # Options for a workstation with locally installed libraries.
 ######################################################################
@@ -153,11 +152,6 @@
 ################### --- KAY at ICHEC.IE ---######################
 # Options for kay.ichec.ie
 ######################################################################
-=======
-################### --- KAY at ICHEC.IE ---######################
-# Options for fionn.ichec.ie
-######################################################################
->>>>>>> dd72fc0f
 ifeq ($(MAKE_UNAME), KAY)
   ifeq ($(PION_OPTIMISE), HIGH)
     CXXFLAGS = -O3
@@ -371,73 +365,7 @@
 
 CXXFLAGS += $(OPT) $(PION_OPTIONS)
 
-<<<<<<< HEAD
-=======
-OBJECTS = reporting.o mem_manage.o command_line_interface.o \
-        timer.o  interpolate.o \
-        constants.o \
-        mainMPI.o uniform_grid.o sim_control.o sim_params.o                      \
-        MCMD_control.o \
-        setup_fixed_grid.o setup_fixed_grid_MPI.o \
-        time_integrator.o calc_timestep.o                                      \
-	VectorOps.o VectorOps_spherical.o cell_interface.o                     \
-	integrator.o cooling.o                \
-        microphysics_base.o  \
-	dataio.o readparams.o dataio_silo.o \
-        dataio_fits.o utility_fits_class.o dataio_fits_MPI.o \
-        file_status.o                                                          \
-	dataio_silo_MPI.o dataio_silo_utility.o 		\
 	sim_control_MPI.o uniform_grid_pllel.o                \
-	raytracer_SC_pllel.o raytracer_SC.o                                    \
-        raytracer_base.o  \
-	comm_mpi.o comm_files.o                                                \
-	stellar_wind_BC.o                                                      \
-	stellar_wind_angle.o \
-	eqns_base.o eqns_hydro_adiabatic.o                                     \
-	eqns_mhd_adiabatic.o                           \
-	riemann.o findroot.o riemannMHD.o                                      \
-	Riemann_FVS_hydro.o                                                    \
-	Roe_Hydro_ConservedVar_solver.o Roe_Hydro_PrimitiveVar_solver.o        \
-	Roe_MHD_ConservedVar_solver.o                                          \
-        HLLD_MHD.o \
-	solver_eqn_base.o solver_eqn_hydro_adi.o                               \
-	solver_eqn_mhd_adi.o                            \
-	mp_only_cooling.o cooling_SD93_cie.o hydrogen_recomb_Hummer94.o        \
-        hydrogen_mp.o hydrogen_photoion.o                                      \
-        cvode_integrator.o
-
-IC_OBJ = reporting.o mem_manage.o command_line_interface.o \
-        timer.o  interpolate.o \
-        constants.o \
-        icgen.o uniform_grid.o sim_params.o readparams.o \
-        MCMD_control.o \
-        setup_fixed_grid.o setup_fixed_grid_MPI.o \
-	raytracer_SC_pllel.o raytracer_SC.o                                    \
-        raytracer_base.o  \
-	dataio.o dataio_silo.o get_sim_info.o inside_sphere.o \
-        file_status.o                                                          \
-	integrator.o cooling.o \
-        microphysics_base.o  \
-	shock_tube.o radiative_shock.o blast_wave.o \
-	photoevaporating_clump.o basic_tests.o jet.o \
-	photoevaporating_random_clumps.o shock_cloud.o \
-	uniform_grid_pllel.o dataio_silo_MPI.o \
-        dataio_fits.o dataio_fits_MPI.o \
-	VectorOps.o VectorOps_spherical.o  cell_interface.o \
-	comm_mpi.o comm_files.o photoevaporating_multiclumps.o \
-	utility_fits_class.o eqns_base.o eqns_hydro_adiabatic.o \
-	eqns_mhd_adiabatic.o laser_ablation.o \
-	stellar_wind_BC.o \
-	stellar_wind_angle.o \
-        spherical_clump.o \
-        mp_only_cooling.o cooling_SD93_cie.o hydrogen_recomb_Hummer94.o \
-        hydrogen_mp.o hydrogen_photoion.o \
-        cvode_integrator.o
-
-# NEW chemistry classes.
-  OBJECTS += MPv3.o MPv5.o MPv6.o MPv7.o
-  IC_OBJ  += MPv3.o MPv5.o MPv6.o MPv7.o
->>>>>>> dd72fc0f
 
 OBJ_CHEM=integrator.o cvode_integrator.o cooling.o cooling_SD93_cie.o \
  hydrogen_mp.o hydrogen_photoion.o hydrogen_recomb_Hummer94.o \
